#!/usr/bin/env python

from setuptools import setup, find_packages

setup(name='aw-watcher-afk',
      version='0.1',
      description='AFK watcher for ActivityWatch',
      author='Erik Bjäreholt',
      author_email='erik@bjareho.lt',
      url='https://github.com/ActivityWatch/aw-watcher-afk',
      packages=['aw_watcher_afk'],
      install_requires=[
          'aw-client',
          'pyuserinput',
          'pytz',
<<<<<<< HEAD
          # 'python-xlib'
      ],
=======
          'python-xlib',
          'pyobjc-framework-Quartz'],
>>>>>>> a4104eb8
      dependency_links=[
          # 'https://github.com/python-xlib/python-xlib/tarball/master#egg=python-xlib',
          'https://github.com/ActivityWatch/aw-client/tarball/master#egg=aw-client'
      ],
      entry_points={
          'console_scripts': ['aw-watcher-afk = aw_watcher_afk:main']
      })<|MERGE_RESOLUTION|>--- conflicted
+++ resolved
@@ -1,6 +1,12 @@
 #!/usr/bin/env python
 
-from setuptools import setup, find_packages
+import sys
+from setuptools import setup
+
+additional_reqs = []
+if sys.platform == "darwin":
+    additional_reqs.append("pyobjc-framework-Quartz")
+
 
 setup(name='aw-watcher-afk',
       version='0.1',
@@ -13,15 +19,10 @@
           'aw-client',
           'pyuserinput',
           'pytz',
-<<<<<<< HEAD
-          # 'python-xlib'
-      ],
-=======
           'python-xlib',
-          'pyobjc-framework-Quartz'],
->>>>>>> a4104eb8
+      ] + additional_reqs,
       dependency_links=[
-          # 'https://github.com/python-xlib/python-xlib/tarball/master#egg=python-xlib',
+          'https://github.com/python-xlib/python-xlib/tarball/master#egg=python-xlib',
           'https://github.com/ActivityWatch/aw-client/tarball/master#egg=aw-client'
       ],
       entry_points={
